{
  "name": "react-noop-renderer",
  "version": "16.0.0",
  "private": true,
  "description": "React package for testing the Fiber reconciler.",
  "main": "index.js",
  "repository": "facebook/react",
  "license": "MIT",
  "dependencies": {
    "fbjs": "^0.8.16",
<<<<<<< HEAD
    "object-assign": "^4.1.0"
=======
    "object-assign": "^4.1.1"
>>>>>>> 9ce135f8
  },
  "files": [
    "LICENSE",
    "README.md",
    "index.js",
    "cjs/"
  ]
}<|MERGE_RESOLUTION|>--- conflicted
+++ resolved
@@ -8,11 +8,7 @@
   "license": "MIT",
   "dependencies": {
     "fbjs": "^0.8.16",
-<<<<<<< HEAD
-    "object-assign": "^4.1.0"
-=======
     "object-assign": "^4.1.1"
->>>>>>> 9ce135f8
   },
   "files": [
     "LICENSE",
