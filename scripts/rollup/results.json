{
  "bundleSizes": {
    "react.development.js (UMD_DEV)": {
<<<<<<< HEAD
      "size": 65819,
      "gzip": 16602
=======
      "size": 64402,
      "gzip": 16507
>>>>>>> 9ce135f8
    },
    "react.production.min.js (UMD_PROD)": {
      "size": 6598,
      "gzip": 2753
    },
    "react.development.js (NODE_DEV)": {
<<<<<<< HEAD
      "size": 56282,
      "gzip": 14350
=======
      "size": 55305,
      "gzip": 14260
>>>>>>> 9ce135f8
    },
    "react.production.min.js (NODE_PROD)": {
      "size": 5621,
      "gzip": 2369
    },
    "React-dev.js (FB_DEV)": {
<<<<<<< HEAD
      "size": 53166,
      "gzip": 13554
=======
      "size": 52556,
      "gzip": 13485
>>>>>>> 9ce135f8
    },
    "React-prod.js (FB_PROD)": {
      "size": 24944,
      "gzip": 6715
    },
    "react-dom.development.js (UMD_DEV)": {
<<<<<<< HEAD
      "size": 650284,
      "gzip": 148956
    },
    "react-dom.production.min.js (UMD_PROD)": {
      "size": 103018,
      "gzip": 32102
    },
    "react-dom.development.js (NODE_DEV)": {
      "size": 611085,
      "gzip": 140117
    },
    "react-dom.production.min.js (NODE_PROD)": {
      "size": 108328,
      "gzip": 33945
    },
    "ReactDOMFiber-dev.js (FB_DEV)": {
      "size": 607451,
      "gzip": 139504
    },
    "ReactDOMFiber-prod.js (FB_PROD)": {
      "size": 421286,
      "gzip": 94454
=======
      "size": 645172,
      "gzip": 148516
    },
    "react-dom.production.min.js (UMD_PROD)": {
      "size": 102900,
      "gzip": 32047
    },
    "react-dom.development.js (NODE_DEV)": {
      "size": 606589,
      "gzip": 139613
    },
    "react-dom.production.min.js (NODE_PROD)": {
      "size": 108210,
      "gzip": 33890
    },
    "ReactDOMFiber-dev.js (FB_DEV)": {
      "size": 603444,
      "gzip": 139041
    },
    "ReactDOMFiber-prod.js (FB_PROD)": {
      "size": 420310,
      "gzip": 94277
>>>>>>> 9ce135f8
    },
    "react-dom-test-utils.development.js (NODE_DEV)": {
      "size": 43113,
      "gzip": 11415
    },
    "ReactTestUtils-dev.js (FB_DEV)": {
      "size": 42670,
      "gzip": 11344
    },
    "react-dom-unstable-native-dependencies.development.js (UMD_DEV)": {
      "size": 87274,
      "gzip": 22083
    },
    "react-dom-unstable-native-dependencies.production.min.js (UMD_PROD)": {
      "size": 15415,
      "gzip": 5073
    },
    "react-dom-unstable-native-dependencies.development.js (NODE_DEV)": {
      "size": 81143,
      "gzip": 20185
    },
    "react-dom-unstable-native-dependencies.production.min.js (NODE_PROD)": {
      "size": 14192,
      "gzip": 4564
    },
    "ReactDOMUnstableNativeDependencies-dev.js (FB_DEV)": {
      "size": 80575,
      "gzip": 20098
    },
    "ReactDOMUnstableNativeDependencies-prod.js (FB_PROD)": {
      "size": 65838,
      "gzip": 15689
    },
    "react-dom-server.browser.development.js (UMD_DEV)": {
      "size": 134555,
      "gzip": 34451
    },
    "react-dom-server.browser.production.min.js (UMD_PROD)": {
      "size": 14959,
      "gzip": 5859
    },
    "react-dom-server.browser.development.js (NODE_DEV)": {
      "size": 104475,
      "gzip": 27335
    },
    "react-dom-server.browser.production.min.js (NODE_PROD)": {
      "size": 14908,
      "gzip": 5858
    },
    "ReactDOMServer-dev.js (FB_DEV)": {
      "size": 103891,
      "gzip": 27236
    },
    "ReactDOMServer-prod.js (FB_PROD)": {
      "size": 44070,
      "gzip": 12334
    },
    "react-dom-server.node.development.js (NODE_DEV)": {
      "size": 106779,
      "gzip": 27923
    },
    "react-dom-server.node.production.min.js (NODE_PROD)": {
      "size": 15833,
      "gzip": 6187
    },
    "react-art.development.js (UMD_DEV)": {
<<<<<<< HEAD
      "size": 370686,
      "gzip": 81942
    },
    "react-art.production.min.js (UMD_PROD)": {
      "size": 82620,
      "gzip": 25522
    },
    "react-art.development.js (NODE_DEV)": {
      "size": 294297,
      "gzip": 62792
    },
    "react-art.production.min.js (NODE_PROD)": {
      "size": 52650,
      "gzip": 16465
    },
    "ReactARTFiber-dev.js (FB_DEV)": {
      "size": 292898,
      "gzip": 62802
    },
    "ReactARTFiber-prod.js (FB_PROD)": {
      "size": 218605,
      "gzip": 45500
    },
    "ReactNativeFiber-dev.js (RN_DEV)": {
      "size": 302846,
      "gzip": 52739
    },
    "ReactNativeFiber-prod.js (RN_PROD)": {
      "size": 218447,
      "gzip": 37994
    },
    "react-test-renderer.development.js (NODE_DEV)": {
      "size": 299216,
      "gzip": 63363
    },
    "ReactTestRendererFiber-dev.js (FB_DEV)": {
      "size": 297792,
      "gzip": 63391
=======
      "size": 368160,
      "gzip": 81675
    },
    "react-art.production.min.js (UMD_PROD)": {
      "size": 82502,
      "gzip": 25463
    },
    "react-art.development.js (NODE_DEV)": {
      "size": 292463,
      "gzip": 62557
    },
    "react-art.production.min.js (NODE_PROD)": {
      "size": 52532,
      "gzip": 16411
    },
    "ReactARTFiber-dev.js (FB_DEV)": {
      "size": 291312,
      "gzip": 62591
    },
    "ReactARTFiber-prod.js (FB_PROD)": {
      "size": 218361,
      "gzip": 45439
    },
    "ReactNativeFiber-dev.js (RN_DEV)": {
      "size": 302724,
      "gzip": 52682
    },
    "ReactNativeFiber-prod.js (RN_PROD)": {
      "size": 218325,
      "gzip": 37937
    },
    "react-test-renderer.development.js (NODE_DEV)": {
      "size": 297382,
      "gzip": 63141
    },
    "ReactTestRendererFiber-dev.js (FB_DEV)": {
      "size": 296206,
      "gzip": 63183
>>>>>>> 9ce135f8
    },
    "react-test-renderer-shallow.development.js (NODE_DEV)": {
      "size": 9446,
      "gzip": 2357
    },
    "ReactShallowRenderer-dev.js (FB_DEV)": {
      "size": 9098,
      "gzip": 2271
    },
    "react-noop-renderer.development.js (NODE_DEV)": {
<<<<<<< HEAD
      "size": 285857,
      "gzip": 60058
=======
      "size": 284023,
      "gzip": 59893
>>>>>>> 9ce135f8
    },
    "react-dom-server.development.js (UMD_DEV)": {
      "size": 120897,
      "gzip": 30672
    },
    "react-dom-server.production.min.js (UMD_PROD)": {
      "size": 20136,
      "gzip": 7672
    },
    "react-dom-server.development.js (NODE_DEV)": {
      "size": 90047,
      "gzip": 23257
    },
    "react-dom-server.production.min.js (NODE_PROD)": {
      "size": 18718,
      "gzip": 7197
    },
    "react-dom-node-stream.development.js (NODE_DEV)": {
      "size": 91741,
      "gzip": 23757
    },
    "react-dom-node-stream.production.min.js (NODE_PROD)": {
      "size": 19585,
      "gzip": 7520
    }
  }
}<|MERGE_RESOLUTION|>--- conflicted
+++ resolved
@@ -1,116 +1,76 @@
 {
   "bundleSizes": {
     "react.development.js (UMD_DEV)": {
-<<<<<<< HEAD
-      "size": 65819,
-      "gzip": 16602
-=======
-      "size": 64402,
-      "gzip": 16507
->>>>>>> 9ce135f8
+      "size": 64392,
+      "gzip": 16498
     },
     "react.production.min.js (UMD_PROD)": {
-      "size": 6598,
-      "gzip": 2753
+      "size": 6588,
+      "gzip": 2748
     },
     "react.development.js (NODE_DEV)": {
-<<<<<<< HEAD
-      "size": 56282,
-      "gzip": 14350
-=======
-      "size": 55305,
-      "gzip": 14260
->>>>>>> 9ce135f8
+      "size": 55295,
+      "gzip": 14251
     },
     "react.production.min.js (NODE_PROD)": {
-      "size": 5621,
-      "gzip": 2369
+      "size": 5611,
+      "gzip": 2364
     },
     "React-dev.js (FB_DEV)": {
-<<<<<<< HEAD
-      "size": 53166,
-      "gzip": 13554
-=======
-      "size": 52556,
-      "gzip": 13485
->>>>>>> 9ce135f8
+      "size": 52551,
+      "gzip": 13480
     },
     "React-prod.js (FB_PROD)": {
-      "size": 24944,
-      "gzip": 6715
+      "size": 24939,
+      "gzip": 6710
     },
     "react-dom.development.js (UMD_DEV)": {
-<<<<<<< HEAD
-      "size": 650284,
-      "gzip": 148956
+      "size": 645162,
+      "gzip": 148505
     },
     "react-dom.production.min.js (UMD_PROD)": {
-      "size": 103018,
-      "gzip": 32102
+      "size": 102890,
+      "gzip": 32036
     },
     "react-dom.development.js (NODE_DEV)": {
-      "size": 611085,
-      "gzip": 140117
+      "size": 606579,
+      "gzip": 139604
     },
     "react-dom.production.min.js (NODE_PROD)": {
-      "size": 108328,
-      "gzip": 33945
+      "size": 108200,
+      "gzip": 33881
     },
     "ReactDOMFiber-dev.js (FB_DEV)": {
-      "size": 607451,
-      "gzip": 139504
+      "size": 603439,
+      "gzip": 139037
     },
     "ReactDOMFiber-prod.js (FB_PROD)": {
-      "size": 421286,
-      "gzip": 94454
-=======
-      "size": 645172,
-      "gzip": 148516
-    },
-    "react-dom.production.min.js (UMD_PROD)": {
-      "size": 102900,
-      "gzip": 32047
-    },
-    "react-dom.development.js (NODE_DEV)": {
-      "size": 606589,
-      "gzip": 139613
-    },
-    "react-dom.production.min.js (NODE_PROD)": {
-      "size": 108210,
-      "gzip": 33890
-    },
-    "ReactDOMFiber-dev.js (FB_DEV)": {
-      "size": 603444,
-      "gzip": 139041
-    },
-    "ReactDOMFiber-prod.js (FB_PROD)": {
-      "size": 420310,
-      "gzip": 94277
->>>>>>> 9ce135f8
+      "size": 420305,
+      "gzip": 94272
     },
     "react-dom-test-utils.development.js (NODE_DEV)": {
-      "size": 43113,
-      "gzip": 11415
+      "size": 43108,
+      "gzip": 11410
     },
     "ReactTestUtils-dev.js (FB_DEV)": {
       "size": 42670,
       "gzip": 11344
     },
     "react-dom-unstable-native-dependencies.development.js (UMD_DEV)": {
-      "size": 87274,
-      "gzip": 22083
+      "size": 87269,
+      "gzip": 22079
     },
     "react-dom-unstable-native-dependencies.production.min.js (UMD_PROD)": {
-      "size": 15415,
-      "gzip": 5073
+      "size": 15410,
+      "gzip": 5068
     },
     "react-dom-unstable-native-dependencies.development.js (NODE_DEV)": {
-      "size": 81143,
-      "gzip": 20185
+      "size": 81138,
+      "gzip": 20181
     },
     "react-dom-unstable-native-dependencies.production.min.js (NODE_PROD)": {
-      "size": 14192,
-      "gzip": 4564
+      "size": 14187,
+      "gzip": 4560
     },
     "ReactDOMUnstableNativeDependencies-dev.js (FB_DEV)": {
       "size": 80575,
@@ -121,92 +81,52 @@
       "gzip": 15689
     },
     "react-dom-server.browser.development.js (UMD_DEV)": {
-      "size": 134555,
-      "gzip": 34451
+      "size": 134545,
+      "gzip": 34442
     },
     "react-dom-server.browser.production.min.js (UMD_PROD)": {
-      "size": 14959,
-      "gzip": 5859
+      "size": 14949,
+      "gzip": 5854
     },
     "react-dom-server.browser.development.js (NODE_DEV)": {
-      "size": 104475,
-      "gzip": 27335
+      "size": 104465,
+      "gzip": 27326
     },
     "react-dom-server.browser.production.min.js (NODE_PROD)": {
-      "size": 14908,
-      "gzip": 5858
+      "size": 14898,
+      "gzip": 5854
     },
     "ReactDOMServer-dev.js (FB_DEV)": {
-      "size": 103891,
-      "gzip": 27236
+      "size": 103886,
+      "gzip": 27231
     },
     "ReactDOMServer-prod.js (FB_PROD)": {
-      "size": 44070,
-      "gzip": 12334
+      "size": 44065,
+      "gzip": 12329
     },
     "react-dom-server.node.development.js (NODE_DEV)": {
-      "size": 106779,
-      "gzip": 27923
+      "size": 106769,
+      "gzip": 27915
     },
     "react-dom-server.node.production.min.js (NODE_PROD)": {
-      "size": 15833,
-      "gzip": 6187
+      "size": 15823,
+      "gzip": 6183
     },
     "react-art.development.js (UMD_DEV)": {
-<<<<<<< HEAD
-      "size": 370686,
-      "gzip": 81942
+      "size": 368155,
+      "gzip": 81671
     },
     "react-art.production.min.js (UMD_PROD)": {
-      "size": 82620,
-      "gzip": 25522
+      "size": 82497,
+      "gzip": 25460
     },
     "react-art.development.js (NODE_DEV)": {
-      "size": 294297,
-      "gzip": 62792
+      "size": 292458,
+      "gzip": 62551
     },
     "react-art.production.min.js (NODE_PROD)": {
-      "size": 52650,
-      "gzip": 16465
-    },
-    "ReactARTFiber-dev.js (FB_DEV)": {
-      "size": 292898,
-      "gzip": 62802
-    },
-    "ReactARTFiber-prod.js (FB_PROD)": {
-      "size": 218605,
-      "gzip": 45500
-    },
-    "ReactNativeFiber-dev.js (RN_DEV)": {
-      "size": 302846,
-      "gzip": 52739
-    },
-    "ReactNativeFiber-prod.js (RN_PROD)": {
-      "size": 218447,
-      "gzip": 37994
-    },
-    "react-test-renderer.development.js (NODE_DEV)": {
-      "size": 299216,
-      "gzip": 63363
-    },
-    "ReactTestRendererFiber-dev.js (FB_DEV)": {
-      "size": 297792,
-      "gzip": 63391
-=======
-      "size": 368160,
-      "gzip": 81675
-    },
-    "react-art.production.min.js (UMD_PROD)": {
-      "size": 82502,
-      "gzip": 25463
-    },
-    "react-art.development.js (NODE_DEV)": {
-      "size": 292463,
-      "gzip": 62557
-    },
-    "react-art.production.min.js (NODE_PROD)": {
-      "size": 52532,
-      "gzip": 16411
+      "size": 52527,
+      "gzip": 16406
     },
     "ReactARTFiber-dev.js (FB_DEV)": {
       "size": 291312,
@@ -217,38 +137,32 @@
       "gzip": 45439
     },
     "ReactNativeFiber-dev.js (RN_DEV)": {
-      "size": 302724,
-      "gzip": 52682
+      "size": 302719,
+      "gzip": 52677
     },
     "ReactNativeFiber-prod.js (RN_PROD)": {
-      "size": 218325,
-      "gzip": 37937
+      "size": 218320,
+      "gzip": 37932
     },
     "react-test-renderer.development.js (NODE_DEV)": {
-      "size": 297382,
-      "gzip": 63141
+      "size": 297377,
+      "gzip": 63137
     },
     "ReactTestRendererFiber-dev.js (FB_DEV)": {
       "size": 296206,
       "gzip": 63183
->>>>>>> 9ce135f8
     },
     "react-test-renderer-shallow.development.js (NODE_DEV)": {
-      "size": 9446,
-      "gzip": 2357
+      "size": 9441,
+      "gzip": 2353
     },
     "ReactShallowRenderer-dev.js (FB_DEV)": {
       "size": 9098,
       "gzip": 2271
     },
     "react-noop-renderer.development.js (NODE_DEV)": {
-<<<<<<< HEAD
-      "size": 285857,
-      "gzip": 60058
-=======
-      "size": 284023,
-      "gzip": 59893
->>>>>>> 9ce135f8
+      "size": 284018,
+      "gzip": 59889
     },
     "react-dom-server.development.js (UMD_DEV)": {
       "size": 120897,
